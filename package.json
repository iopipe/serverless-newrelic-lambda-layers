--- conflicted
+++ resolved
@@ -1,10 +1,6 @@
 {
   "name": "serverless-newrelic-lambda-layers",
-<<<<<<< HEAD
   "version": "0.2.0",
-=======
-  "version": "0.1.19",
->>>>>>> 6a5e9f6e
   "description": "Serverless plugin for NewRelic APM AWS Lambda layers.",
   "main": "dist/index.js",
   "files": [
