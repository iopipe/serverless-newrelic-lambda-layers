import * as util from "util";
import * as _ from "lodash";
import * as request from "request";
import * as semver from "semver";
import * as Serverless from "serverless";

// shim for testing when we don't have layer-arn server yet
const layerArns = {
<<<<<<< HEAD
  "nodejs10.x":
    "arn:aws:lambda:us-east-1:554407330061:layer:MainlandTestLayer:13",
  "nodejs8.10":
    "arn:aws:lambda:us-east-1:554407330061:layer:MainlandTestLayer:13"
=======
  "nodejs10.x": "arn:aws:lambda:us-east-1:554407330061:layer:MainlandLayer:9",
  "nodejs8.10": "arn:aws:lambda:us-east-1:554407330061:layer:MainlandLayer:9"
>>>>>>> 21bc63ad
};

export default class NewRelicLayerPlugin {
  public serverless: Serverless;
  public options: Serverless.Options;
  public hooks: {
    [event: string]: Promise<any>;
  };

  constructor(serverless: Serverless, options: Serverless.Options) {
    this.serverless = serverless;
    this.options = options;
    this.hooks = {
      "after:deploy:function:packageFunction": this.cleanup.bind(this),
      "after:package:createDeploymentArtifacts": this.cleanup.bind(this),
      "before:deploy:function:packageFunction": this.run.bind(this),
      "before:package:createDeploymentArtifacts": this.run.bind(this)
    };
  }

  get config() {
    return _.get(this.serverless, "service.custom.newRelic", {});
  }

  get functions() {
    return Object.assign.apply(
      null,
      this.serverless.service
        .getAllFunctions()
        .map(func => ({ [func]: this.serverless.service.getFunction(func) }))
    );
  }

  public async run() {
    const version = this.serverless.getVersion();
    if (semver.lt(version, "1.34.0")) {
      this.serverless.cli.log(
        `Serverless ${version} does not support layers. Please upgrade to >=1.34.0.`
      );
      return;
    }

    const plugins = _.get(this.serverless, "service.plugins", []);
    this.serverless.cli.log(`Plugins: ${JSON.stringify(plugins)}`);
    if (
      plugins.indexOf("serverless-webpack") >
      plugins.indexOf("serverless-newrelic-layers")
    ) {
      this.serverless.cli.log(
        "serverless-newrelic-layers plugin must come after serverless-webpack in serverless.yml; skipping."
      );
      return;
    }

    const funcs = this.functions;
    Object.keys(funcs).forEach(async funcName => {
      const funcDef = funcs[funcName];
      await this.addLayer(funcName, funcDef);
    });
  }

  public cleanup() {
    // any artifacts can be removed here
  }

  private async addLayer(funcName: string, funcDef: any) {
    this.serverless.cli.log(`Adding NewRelic layer to ${funcName}`);

    const region = _.get(this.serverless.service, "provider.region");
    if (!region) {
      this.serverless.cli.log(
        "No AWS region specified for NewRelic layer; skipping."
      );
      return;
    }

    const {
      environment = {},
      handler,
      runtime = _.get(this.serverless.service, "provider.runtime"),
      layers = [],
      package: pkg = {}
    } = funcDef;

    if (!this.config.licenseKey && !environment.NEW_RELIC_LICENSE_KEY) {
      this.serverless.cli.log(
        `No New Relic license key specified for "${funcName}"; skipping.`
      );
      return;
    }

    if (
      typeof runtime !== "string" ||
      [
        "nodejs12.x",
        "nodejs10.x",
        "nodejs8.10",
        "python2.7",
        "python3.6",
        "python3.7"
      ].indexOf(runtime) === -1
    ) {
      this.serverless.cli.log(
        `Unsupported runtime "${runtime}" for NewRelic layer; skipping.`
      );
      return;
    }

    const { exclude = [] } = this.config;
    if (_.isArray(exclude) && exclude.indexOf(funcName) !== -1) {
      this.serverless.cli.log(`Excluded function ${funcName}; skipping`);
      return;
    }

    const layerArn = this.config.layer_arn
      ? this.config.layer_arn
      : await this.getLayerArn(runtime, region);

    const newRelicLayers = layers.filter(
      layer => typeof layer === "string" && layer.match(layerArn)
    );

    if (newRelicLayers.length) {
      this.serverless.cli.log(
        `Function "${funcName}" already specifies an NewRelic layer; skipping.`
      );
    } else {
      if (typeof this.config.prepend === "boolean" && this.config.prepend) {
        layers.unshift(layerArn);
      } else {
        layers.push(layerArn);
      }

      funcDef.layers = layers;
    }

<<<<<<< HEAD
    environment.NEW_RELIC_HANDLER = handler;
=======
    environment.NEWRELIC_HANDLER = handler;
>>>>>>> 21bc63ad
    environment.NEW_RELIC_LOG_LEVEL = environment.NEW_RELIC_LOG_LEVEL
      ? environment.NEW_RELIC_LOG_LEVEL
      : this.config.debug
      ? "debug"
      : "info";
<<<<<<< HEAD

    environment.NEW_RELIC_LICENSE_KEY = environment.NEW_RELIC_LICENSE_KEY
      ? environment.NEW_RELIC_LICENSE_KEY
      : this.config.licenseKey;

=======
    environment.NEW_RELIC_LICENSE_KEY = environment.NEW_RELIC_LICENSE_KEY
      ? environment.NEW_RELIC_LICENSE_KEY
      : this.config.licenseKey;
>>>>>>> 21bc63ad
    funcDef.environment = environment;

    funcDef.handler = this.getHandlerWrapper(runtime, handler);
    funcDef.package = this.updatePackageExcludes(runtime, pkg);
  }

  private async getLayerArn(runtime: string, region: string) {
    return util
      .promisify(request)(
<<<<<<< HEAD
        `https://${region}.nrlayers.iopipe.com/get-mainland-layers?CompatibleRuntime=${runtime}`
=======
        `https://${region}.nrlayers.iopipe.com/get-layers?CompatibleRuntime=${runtime}`
>>>>>>> 21bc63ad
      )
      .then(response => {
        const awsResp = JSON.parse(response.body);
        return _.get(
          awsResp,
          "Layers[0].LatestMatchingVersion.LayerVersionArn"
        );
      });
  }

  private getHandlerWrapper(runtime: string, handler: string) {
    if (
<<<<<<< HEAD
      ["nodejs8.10", "nodejs10.x", "nodejs12.x"].indexOf(runtime) !== -1 ||
      (runtime === "nodejs10.x" &&
        _.get(this.serverless, "enterpriseEnabled", false))
    ) {
      return "newrelic-lambda-wrapper.handler";
    }

    if (runtime === "nodejs10.x" || runtime === "nodejs12.x") {
      this.serverless.cli.log(`setting full path for wrapper`);
      return "/opt/nodejs/node_modules/newrelic-lambda-wrapper.handler";
    }

    if (runtime.match("python")) {
      return "newrelic-lambda-wrapper.handler";
    }

    return handler;
=======
      runtime === "nodejs8.10" ||
      (runtime === "nodejs10.x" &&
        _.get(this.serverless, "enterpriseEnabled", false))
    ) {
      this.addNodeHelper();
      return "newrelic-lambda-wrapper-helper.handler";
    }

    if (runtime === "nodejs10.x") {
      return "/opt/nodejs/node_modules/newrelic-lambda-wrapper.handler";
    }

    if (runtime.match("python")) {
      return "newrelic_lambda_wrapper.handler";
    }

    return handler;
  }

  get nodeHlperPath() {
    return path.join(
      this.serverless.config.servicePath,
      "newrelic-lambda-wrapper-helper.js"
    );
  }

  private addNodeHelper() {
    if (!fs.existsSync(this.nodeHelperPath)) {
      fs.writeFileSync(
        this.nodeHelperPath,
        "module.exports = require('newrelic-lambda-wrapper');"
      );
    }
  }

  private removeNodeHelper() {
    if (fs.existsSync(this.nodeHelperPath)) {
      fs.removeSync(this.nodeHelperPath);
    }
>>>>>>> 21bc63ad
  }

  private updatePackageExcludes(runtime: string, pkg: any) {
    if (!runtime.match("nodejs")) {
      return pkg;
    }

    const { exclude = [] } = pkg;
<<<<<<< HEAD
    exclude.push("!newrelic-lambda-wrapper.handler");
=======
    exclude.push("!newrelic-lambda-wrapper-helper.js");
>>>>>>> 21bc63ad
    pkg.exclude = exclude;
    return pkg;
  }
}

module.exports = NewRelicLayerPlugin;<|MERGE_RESOLUTION|>--- conflicted
+++ resolved
@@ -6,15 +6,8 @@
 
 // shim for testing when we don't have layer-arn server yet
 const layerArns = {
-<<<<<<< HEAD
-  "nodejs10.x":
-    "arn:aws:lambda:us-east-1:554407330061:layer:MainlandTestLayer:13",
-  "nodejs8.10":
-    "arn:aws:lambda:us-east-1:554407330061:layer:MainlandTestLayer:13"
-=======
   "nodejs10.x": "arn:aws:lambda:us-east-1:554407330061:layer:MainlandLayer:9",
   "nodejs8.10": "arn:aws:lambda:us-east-1:554407330061:layer:MainlandLayer:9"
->>>>>>> 21bc63ad
 };
 
 export default class NewRelicLayerPlugin {
@@ -151,27 +144,17 @@
       funcDef.layers = layers;
     }
 
-<<<<<<< HEAD
     environment.NEW_RELIC_HANDLER = handler;
-=======
-    environment.NEWRELIC_HANDLER = handler;
->>>>>>> 21bc63ad
     environment.NEW_RELIC_LOG_LEVEL = environment.NEW_RELIC_LOG_LEVEL
       ? environment.NEW_RELIC_LOG_LEVEL
       : this.config.debug
       ? "debug"
       : "info";
-<<<<<<< HEAD
 
     environment.NEW_RELIC_LICENSE_KEY = environment.NEW_RELIC_LICENSE_KEY
       ? environment.NEW_RELIC_LICENSE_KEY
       : this.config.licenseKey;
 
-=======
-    environment.NEW_RELIC_LICENSE_KEY = environment.NEW_RELIC_LICENSE_KEY
-      ? environment.NEW_RELIC_LICENSE_KEY
-      : this.config.licenseKey;
->>>>>>> 21bc63ad
     funcDef.environment = environment;
 
     funcDef.handler = this.getHandlerWrapper(runtime, handler);
@@ -181,11 +164,7 @@
   private async getLayerArn(runtime: string, region: string) {
     return util
       .promisify(request)(
-<<<<<<< HEAD
-        `https://${region}.nrlayers.iopipe.com/get-mainland-layers?CompatibleRuntime=${runtime}`
-=======
         `https://${region}.nrlayers.iopipe.com/get-layers?CompatibleRuntime=${runtime}`
->>>>>>> 21bc63ad
       )
       .then(response => {
         const awsResp = JSON.parse(response.body);
@@ -198,7 +177,6 @@
 
   private getHandlerWrapper(runtime: string, handler: string) {
     if (
-<<<<<<< HEAD
       ["nodejs8.10", "nodejs10.x", "nodejs12.x"].indexOf(runtime) !== -1 ||
       (runtime === "nodejs10.x" &&
         _.get(this.serverless, "enterpriseEnabled", false))
@@ -206,57 +184,16 @@
       return "newrelic-lambda-wrapper.handler";
     }
 
-    if (runtime === "nodejs10.x" || runtime === "nodejs12.x") {
-      this.serverless.cli.log(`setting full path for wrapper`);
-      return "/opt/nodejs/node_modules/newrelic-lambda-wrapper.handler";
-    }
+    // if (runtime === "nodejs10.x" || runtime === "nodejs12.x") {
+    //   this.serverless.cli.log(`setting full path for wrapper`);
+    //   return "/opt/nodejs/node_modules/newrelic-lambda-wrapper.handler";
+    // }
 
     if (runtime.match("python")) {
       return "newrelic-lambda-wrapper.handler";
     }
 
     return handler;
-=======
-      runtime === "nodejs8.10" ||
-      (runtime === "nodejs10.x" &&
-        _.get(this.serverless, "enterpriseEnabled", false))
-    ) {
-      this.addNodeHelper();
-      return "newrelic-lambda-wrapper-helper.handler";
-    }
-
-    if (runtime === "nodejs10.x") {
-      return "/opt/nodejs/node_modules/newrelic-lambda-wrapper.handler";
-    }
-
-    if (runtime.match("python")) {
-      return "newrelic_lambda_wrapper.handler";
-    }
-
-    return handler;
-  }
-
-  get nodeHlperPath() {
-    return path.join(
-      this.serverless.config.servicePath,
-      "newrelic-lambda-wrapper-helper.js"
-    );
-  }
-
-  private addNodeHelper() {
-    if (!fs.existsSync(this.nodeHelperPath)) {
-      fs.writeFileSync(
-        this.nodeHelperPath,
-        "module.exports = require('newrelic-lambda-wrapper');"
-      );
-    }
-  }
-
-  private removeNodeHelper() {
-    if (fs.existsSync(this.nodeHelperPath)) {
-      fs.removeSync(this.nodeHelperPath);
-    }
->>>>>>> 21bc63ad
   }
 
   private updatePackageExcludes(runtime: string, pkg: any) {
@@ -265,11 +202,7 @@
     }
 
     const { exclude = [] } = pkg;
-<<<<<<< HEAD
     exclude.push("!newrelic-lambda-wrapper.handler");
-=======
-    exclude.push("!newrelic-lambda-wrapper-helper.js");
->>>>>>> 21bc63ad
     pkg.exclude = exclude;
     return pkg;
   }
