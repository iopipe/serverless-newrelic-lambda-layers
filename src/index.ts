import * as fs from "fs-extra";
import * as _ from "lodash";
import * as path from "path";
import * as request from "request";
import * as semver from "semver";
import * as util from "util";
// tslint:disable-next-line
import * as Serverless from "serverless";

const DEFAULT_FILTER_PATTERNS = [
  "REPORT",
  "NR_LAMBDA_MONITORING",
  "Task timed out",
  "RequestId"
];

export default class NewRelicLambdaLayerPlugin {
  public serverless: Serverless;
  public options: Serverless.Options;
  public awsProvider: any;
  public region: string;
  public hooks: {
    [event: string]: Promise<any>;
  };

  constructor(serverless: Serverless, options: Serverless.Options) {
    this.serverless = serverless;
    this.options = options;
    this.awsProvider = this.serverless.getProvider("aws") as any;
<<<<<<< HEAD
    this.region = _.get(
      this.serverless.service,
      "provider.region",
      "us-east-1"
    );
    this.hooks = {
      "after:deploy:deploy": this.addLogSubscriptions.bind(this),
      "after:deploy:function:packageFunction": this.cleanup.bind(this),
      "after:package:createDeploymentArtifacts": this.cleanup.bind(this),
      "before:deploy:deploy": this.checkIntegrationRole.bind(this),
      "before:deploy:function:packageFunction": this.run.bind(this),
      "before:package:createDeploymentArtifacts": this.run.bind(this),
      "before:remove:remove": this.removeLogSubscriptions.bind(this)
    };
=======
    this.hooks = this.shouldSkipPlugin()
      ? {}
      : {
          "after:deploy:deploy": this.addLogSubscriptions.bind(this),
          "after:deploy:function:packageFunction": this.cleanup.bind(this),
          "after:package:createDeploymentArtifacts": this.cleanup.bind(this),
          "before:deploy:function:packageFunction": this.run.bind(this),
          "before:package:createDeploymentArtifacts": this.run.bind(this),
          "before:remove:remove": this.removeLogSubscriptions.bind(this)
        };
>>>>>>> 6729eb06
  }

  get config() {
    return _.get(this.serverless, "service.custom.newRelic", {});
  }

  get stage() {
    return (
      (this.options && this.options.stage) ||
      (this.serverless.service.provider &&
        this.serverless.service.provider.stage)
    );
  }

  get prependLayer() {
    return typeof this.config.prepend === "boolean" && this.config.prepend;
  }

  get autoSubscriptionDisabled() {
    return (
      typeof this.config.disableAutoSubscription === "boolean" &&
      this.config.disableAutoSubscription
    );
  }

  get functions() {
    return Object.assign.apply(
      null,
      this.serverless.service
        .getAllFunctions()
        .map(func => ({ [func]: this.serverless.service.getFunction(func) }))
    );
  }

  public async run() {
    const version = this.serverless.getVersion();
    if (semver.lt(version, "1.34.0")) {
      this.serverless.cli.log(
        `Serverless ${version} does not support layers. Please upgrade to >=1.34.0.`
      );
      return;
    }

    let plugins = _.get(this.serverless, "service.plugins", []);
    if (!_.isArray(plugins) && plugins.modules) {
      plugins = plugins.modules;
    }
    this.serverless.cli.log(`Plugins: ${JSON.stringify(plugins)}`);
    if (
      plugins.indexOf("serverless-webpack") >
      plugins.indexOf("serverless-newrelic-lambda-layers")
    ) {
      this.serverless.cli.log(
        "serverless-newrelic-lambda-layers plugin must come after serverless-webpack in serverless.yml; skipping."
      );
      return;
    }

    const { exclude = [], include = [] } = this.config;
    if (!_.isEmpty(exclude) && !_.isEmpty(include)) {
      this.serverless.cli.log(
        "exclude and include options are mutually exclusive; skipping."
      );
      return;
    }

    const funcs = this.functions;
    const promises = [];

    for (const funcName of Object.keys(funcs)) {
      const funcDef = funcs[funcName];
      promises.push(this.addLayer(funcName, funcDef));
    }

    await Promise.all(promises);
  }

  public async checkIntegrationRole() {
    const { accountId } = this.config;
    if (!accountId) {
      this.serverless.cli.log(
        "No newRelic accountId specified; Cannot check for required NewRelicLambdaIntegrationRole."
      );
      return;
    }

    try {
      const params = {
        RoleName: `NewRelicLambdaIntegrationRole_${accountId}`
      };
      await this.awsProvider.request("IAM", "getRole", params);
    } catch (err) {
      this.serverless.cli.log(
        "The required NewRelicLambdaIntegrationRole cannot be found; Creating Stack with NewRelicLambdaIntegrationRole."
      );
      this.createCFStack(accountId);
    }
  }

  public cleanup() {
    this.removeNodeHelper();
  }

  public async addLogSubscriptions() {
    if (this.autoSubscriptionDisabled) {
      this.serverless.cli.log(
        "Skipping adding log subscription. Explicitly disabled"
      );
      return;
    }

    const funcs = this.functions;
    let { cloudWatchFilter = [...DEFAULT_FILTER_PATTERNS] } = this.config;

    let cloudWatchFilterString = "";
    if (
      typeof cloudWatchFilter === "object" &&
      cloudWatchFilter.indexOf("*") === -1
    ) {
      cloudWatchFilter = cloudWatchFilter.map(el => `?\"${el}\"`);
      cloudWatchFilterString = cloudWatchFilter.join(" ");
    } else if (cloudWatchFilter.indexOf("*") === -1) {
      cloudWatchFilterString = String(cloudWatchFilter);
    }

    this.serverless.cli.log(`log filter: ${cloudWatchFilterString}`);

    const promises = [];

    for (const funcName of Object.keys(funcs)) {
      if (this.shouldSkipFunction(funcName)) {
        return;
      }

      this.serverless.cli.log(
        `Configuring New Relic log subscription for ${funcName}`
      );

      const funcDef = funcs[funcName];
      promises.push(
        this.ensureLogSubscription(funcDef.name, cloudWatchFilterString)
      );
    }

    await Promise.all(promises);
  }

  public async removeLogSubscriptions() {
    if (this.autoSubscriptionDisabled) {
      this.serverless.cli.log(
        "Skipping removing log subscription. Explicitly disabled"
      );
      return;
    }
    const funcs = this.functions;
    const promises = [];

    for (const funcName of Object.keys(funcs)) {
      const { name } = funcs[funcName];
      this.serverless.cli.log(
        `Removing New Relic log subscription for ${funcName}`
      );
      promises.push(this.removeSubscriptionFilter(name));
    }

    await Promise.all(promises);
  }

  private async createCFStack(accountId) {
    const stackName = `NewRelicLambdaIntegrationRole-${accountId}`;
    const { customRolePolicy = "" } = this.config;

    const policy = await fs.readFile(
      path.resolve(
        __dirname,
        "..",
        "templates",
        "nr-lambda-integration-role.yaml"
      ),
      "utf-8"
    );

    try {
      const params = {
        Capabilities: ["CAPABILITY_NAMED_IAM"],
        Parameters: [
          {
            ParameterKey: "NewRelicAccountNumber",
            ParameterValue: accountId.toString()
          },
          { ParameterKey: "PolicyName", ParameterValue: customRolePolicy }
        ],
        StackName: stackName,
        TemplateBody: policy
      };

      await this.awsProvider.request("CloudFormation", "createStack", params);
      this.serverless.cli.log(
        "NewRelicLambdaIntegrationRole stack successfully created."
      );
    } catch (err) {
      this.serverless.cli.log(
        `Something went wrong while creating NewRelicLambdaIntegrationRole: ${err}`
      );
    }
  }

  private async addLayer(funcName: string, funcDef: any) {
    this.serverless.cli.log(`Adding NewRelic layer to ${funcName}`);

    if (!this.region) {
      this.serverless.cli.log(
        "No AWS region specified for NewRelic layer; skipping."
      );
      return;
    }

    const {
      name,
      environment = {},
      handler,
      runtime = _.get(this.serverless.service, "provider.runtime"),
      layers = [],
      package: pkg = {}
    } = funcDef;

    if (!this.config.accountId && !environment.NEW_RELIC_ACCOUNT_ID) {
      this.serverless.cli.log(
        `No New Relic Account ID specified for "${funcName}"; skipping.`
      );
      return;
    }

    if (
      typeof runtime !== "string" ||
      [
        "nodejs10.x",
        "nodejs12.x",
        "nodejs8.10",
        "python2.7",
        "python3.6",
        "python3.7",
        "python3.8"
      ].indexOf(runtime) === -1
    ) {
      this.serverless.cli.log(
        `Unsupported runtime "${runtime}" for NewRelic layer; skipping.`
      );
      return;
    }

    if (this.shouldSkipFunction(funcName)) {
      return;
    }

    const layerArn = this.config.layerArn
      ? this.config.layerArn
      : await this.getLayerArn(runtime);

    const newRelicLayers = layers.filter(
      layer => typeof layer === "string" && layer.match(layerArn)
    );

    // Note: This is if the user specifies a layer in their serverless.yml
    if (newRelicLayers.length) {
      this.serverless.cli.log(
        `Function "${funcName}" already specifies an NewRelic layer; skipping.`
      );
    } else {
      if (this.prependLayer) {
        layers.unshift(layerArn);
      } else {
        layers.push(layerArn);
      }

      funcDef.layers = layers;
    }

    environment.NEW_RELIC_LAMBDA_HANDLER = handler;

    if (this.config.logEnabled === true) {
      this.logLevel(environment);
    }

    environment.NEW_RELIC_NO_CONFIG_FILE = environment.NEW_RELIC_NO_CONFIG_FILE
      ? environment.NEW_RELIC_NO_CONFIG_FILE
      : "true";

    environment.NEW_RELIC_APP_NAME = environment.NEW_RELIC_APP_NAME
      ? environment.NEW_RELIC_APP_NAME
      : name || funcName;

    environment.NEW_RELIC_ACCOUNT_ID = environment.NEW_RELIC_ACCOUNT_ID
      ? environment.NEW_RELIC_ACCOUNT_ID
      : this.config.accountId;

    environment.NEW_RELIC_TRUSTED_ACCOUNT_KEY = environment.NEW_RELIC_TRUSTED_ACCOUNT_KEY
      ? environment.NEW_RELIC_TRUSTED_ACCOUNT_KEY
      : environment.NEW_RELIC_ACCOUNT_ID
      ? environment.NEW_RELIC_ACCOUNT_ID
      : this.config.trustedAccountKey;

    if (runtime.match("python")) {
      environment.NEW_RELIC_SERVERLESS_MODE_ENABLED = "true";
    }

    funcDef.environment = environment;
    funcDef.handler = this.getHandlerWrapper(runtime, handler);
    funcDef.package = this.updatePackageExcludes(runtime, pkg);
  }

  private shouldSkipPlugin() {
    if (
      !this.config.stages ||
      (this.config.stages && this.config.stages.includes(this.stage))
    ) {
      return false;
    }

    this.serverless.cli.log(
      `Skipping plugin serverless-newrelic-lambda-layers for stage ${this.stage}`
    );

    return true;
  }

  private shouldSkipFunction(funcName) {
    const { include = [], exclude = [] } = this.config;

    if (
      !_.isEmpty(include) &&
      _.isArray(include) &&
      include.indexOf(funcName) === -1
    ) {
      this.serverless.cli.log(
        `Excluded function ${funcName}; is not part of include skipping`
      );
      return true;
    }

    if (_.isArray(exclude) && exclude.indexOf(funcName) !== -1) {
      this.serverless.cli.log(`Excluded function ${funcName}; skipping`);
      return true;
    }

    return false;
  }

  private logLevel(environment) {
    environment.NEW_RELIC_LOG_ENABLED = "true";
    environment.NEW_RELIC_LOG = environment.NEW_RELIC_LOG
      ? environment.NEW_RELIC_LOG
      : "stdout";

    if (!environment.NEW_RELIC_LOG_LEVEL) {
      const globalNewRelicLogLevel = _.get(
        this.serverless.service,
        "provider.environment.NEW_RELIC_LOG_LEVEL"
      );

      if (globalNewRelicLogLevel) {
        environment.NEW_RELIC_LOG_LEVEL = globalNewRelicLogLevel;
      } else if (this.config.logLevel) {
        environment.NEW_RELIC_LOG_LEVEL = this.config.logLevel;
      } else if (this.config.debug) {
        environment.NEW_RELIC_LOG_LEVEL = "debug";
      } else {
        environment.NEW_RELIC_LOG_LEVEL = "error";
      }
    }
  }

  private async getLayerArn(runtime: string) {
    return util
      .promisify(request)(
        `https://${this.region}.layers.newrelic-external.com/get-layers?CompatibleRuntime=${runtime}`
      )
      .then(response => {
        const awsResp = JSON.parse(response.body);
        return _.get(
          awsResp,
          "Layers[0].LatestMatchingVersion.LayerVersionArn"
        );
      });
  }

  private getHandlerWrapper(runtime: string, handler: string) {
    if (["nodejs10.x", "nodejs12.x"].indexOf(runtime) !== -1) {
      return "newrelic-lambda-wrapper.handler";
    }

    if (runtime === "nodejs8.10") {
      this.addNodeHelper();
      return "newrelic-wrapper-helper.handler";
    }

    if (runtime.match("python")) {
      return "newrelic_lambda_wrapper.handler";
    }

    return handler;
  }

  private addNodeHelper() {
    const helperPath = path.join(
      this.serverless.config.servicePath,
      "newrelic-wrapper-helper.js"
    );
    if (!fs.existsSync(helperPath)) {
      fs.writeFileSync(
        helperPath,
        "module.exports = require('newrelic-lambda-wrapper');"
      );
    }
  }

  private removeNodeHelper() {
    const helperPath = path.join(
      this.serverless.config.servicePath,
      "newrelic-wrapper-helper.js"
    );

    if (fs.existsSync(helperPath)) {
      fs.removeSync(helperPath);
    }
  }

  private updatePackageExcludes(runtime: string, pkg: any) {
    if (!runtime.match("nodejs")) {
      return pkg;
    }

    const { exclude = [] } = pkg;
    exclude.push("!newrelic-wrapper-helper.js");
    pkg.exclude = exclude;
    return pkg;
  }

  private async ensureLogSubscription(
    funcName: string,
    cloudWatchFilterString: string
  ) {
    try {
      await this.awsProvider.request("Lambda", "getFunction", {
        FunctionName: funcName
      });
    } catch (err) {
      if (err.providerError) {
        this.serverless.cli.log(err.providerError.message);
      }
      return;
    }

    let destinationArn;

    const {
      logIngestionFunctionName = "newrelic-log-ingestion",
      licenseKey
    } = this.config;

    try {
      destinationArn = await this.getDestinationArn(logIngestionFunctionName);
    } catch (err) {
      this.serverless.cli.log(
        `Could not find a \`${logIngestionFunctionName}\` function installed.`
      );
      this.serverless.cli.log(
        "Details about setup requirements are available here: https://docs.newrelic.com/docs/serverless-function-monitoring/aws-lambda-monitoring/get-started/enable-new-relic-monitoring-aws-lambda#enable-process"
      );
      if (err.providerError) {
        this.serverless.cli.log(err.providerError.message);
      }
      if (!licenseKey) {
        this.serverless.cli.log(
          "Unable to create newrelic-log-ingestion because necessary licenseKey env var is not available. " +
            "Please add licenseKey to your env vars or install the newrelic-log-ingestion function manually or using the newrelic lambda CLI."
        );
        return;
      }

      this.serverless.cli.log(
        `creating required newrelic-log-ingestion function in region ${this.region}`
      );
      this.addLogIngestionFunction();
      return;
    }

    let subscriptionFilters;

    try {
      subscriptionFilters = await this.describeSubscriptionFilters(funcName);
    } catch (err) {
      if (err.providerError) {
        this.serverless.cli.log(err.providerError.message);
      }
      return;
    }

    const competingFilters = subscriptionFilters.filter(
      filter => filter.filterName !== "NewRelicLogStreaming"
    );

    if (competingFilters.length) {
      this.serverless.cli.log(
        "WARNING: Found a log subscription filter that was not installed by New Relic. This may prevent the New Relic log subscription filter from being installed. If you know you don't need this log subscription filter, you should first remove it and rerun this command. If your organization requires this log subscription filter, please contact New Relic at serverless@newrelic.com for assistance with getting the AWS log subscription filter limit increased."
      );
    }

    const existingFilters = subscriptionFilters.filter(
      filter => filter.filterName === "NewRelicLogStreaming"
    );

    if (existingFilters.length) {
      this.serverless.cli.log(
        `Found log subscription for ${funcName}, verifying configuration`
      );

      await Promise.all(
        existingFilters
          .filter(filter => filter.filterPattern !== cloudWatchFilterString)
          .map(async filter => this.removeSubscriptionFilter(funcName))
          .map(async filter =>
            this.addSubscriptionFilter(
              funcName,
              destinationArn,
              cloudWatchFilterString
            )
          )
      );
    } else {
      this.serverless.cli.log(
        `Adding New Relic log subscription to ${funcName}`
      );

      await this.addSubscriptionFilter(
        funcName,
        destinationArn,
        cloudWatchFilterString
      );
    }
  }

  private async getDestinationArn(logIngestionFunctionName: string) {
    return this.awsProvider
      .request("Lambda", "getFunction", {
        FunctionName: logIngestionFunctionName
      })
      .then(res => res.Configuration.FunctionArn);
  }

  private async addLogIngestionFunction() {
    const templateUrl = await this.getSarTemplate();
    if (!templateUrl) {
      this.serverless.cli.log(
        "Unable to create newRelic-log-ingestion without sar template."
      );
      return;
    }

    try {
      const mode = "CREATE";
      const stackName = "NewRelic-log-ingestion";
      const changeSetName = `${stackName}-${mode}-${Date.now()}`;
      const parameters = this.formatFunctionVariables();

      const params = {
        Capabilities: ["CAPABILITY_IAM"],
        ChangeSetName: changeSetName,
        ChangeSetType: mode,
        Parameters: parameters,
        StackName: stackName,
        TemplateURL: templateUrl
      };

      const { Id, StackId } = await this.awsProvider.request(
        "CloudFormation",
        "createChangeSet",
        params
      );

      this.serverless.cli.log(
        "Waiting for change set creation to complete, this may take a minute..."
      );

      this.waitForStatus({
        awsMethod: "describeChangeSet",
        callbackMethod: () => this.executeChangeSet(Id, StackId),
        methodParams: { ChangeSetName: Id },
        statusPath: "Status"
      });
    } catch (err) {
      this.serverless.cli.log(
        "Unable to create newrelic-log-ingestion function. Please verify that required environment variables have been set."
      );
    }
  }

  private async waitForStatus(requestParams, retryCount: number = 0) {
    const {
      awsMethod,
      callbackMethod,
      methodParams,
      statusPath
    } = requestParams;

    try {
      const resourceStatus = await this.awsProvider.request(
        "CloudFormation",
        awsMethod,
        methodParams
      );

      const status = _.get(resourceStatus, statusPath);

      if (status.includes("FAILED") || retryCount > 120) {
        throw new Error();
      } else if (status === "CREATE_COMPLETE") {
        this.serverless.cli.log("Resource successfully created.");
        callbackMethod();
        return;
      }

      setTimeout(
        () => this.waitForStatus(requestParams, retryCount + 1),
        30000
      );
    } catch (stackErr) {
      this.serverless.cli.log(
        `Something went wrong while creating aws resource: ${stackErr}`
      );
    }
  }

  private formatFunctionVariables() {
    const { logEnabled, licenseKey } = this.config || {};
    const loggingVar = logEnabled ? "True" : "False";
    const parameters = [
      {
        ParameterKey: "NRLoggingEnabled",
        ParameterValue: `${loggingVar}`
      },
      {
        ParameterKey: "NRLicenseKey",
        ParameterValue: `${licenseKey}`
      }
    ];
    return parameters;
  }

  private async getSarTemplate() {
    try {
      const data = await this.awsProvider.request(
        "ServerlessApplicationRepository",
        "createCloudFormationTemplate",
        {
          ApplicationId:
            "arn:aws:serverlessrepo:us-east-1:463657938898:applications/NewRelic-log-ingestion"
        }
      );

      const { TemplateUrl } = data;
      return TemplateUrl;
    } catch (err) {
      this.serverless.cli.log(
        `Something went wrong while fetching the sar template: ${err}`
      );
    }
  }

  private async executeChangeSet(changeSetName: string, stackId: string) {
    try {
      await this.awsProvider.request("CloudFormation", "executeChangeSet", {
        ChangeSetName: changeSetName
      });
      this.serverless.cli.log(
        "Waiting for newrelic-log-ingestion install to complete, this may take a minute..."
      );

      this.waitForStatus({
        awsMethod: "describeStacks",
        callbackMethod: () => this.addLogSubscriptions(),
        methodParams: { StackName: stackId },
        statusPath: "Stacks[0].StackStatus"
      });
    } catch (changeSetErr) {
      this.serverless.cli.log(
        `Something went wrong while executing the change set: ${changeSetErr}`
      );
    }
  }

  private async describeSubscriptionFilters(funcName: string) {
    return this.awsProvider
      .request("CloudWatchLogs", "describeSubscriptionFilters", {
        logGroupName: `/aws/lambda/${funcName}`
      })
      .then(res => res.subscriptionFilters);
  }

  private async addSubscriptionFilter(
    funcName: string,
    destinationArn: string,
    cloudWatchFilterString: string
  ) {
    return this.awsProvider
      .request("CloudWatchLogs", "putSubscriptionFilter", {
        destinationArn,
        filterName: "NewRelicLogStreaming",
        filterPattern: cloudWatchFilterString,
        logGroupName: `/aws/lambda/${funcName}`
      })
      .catch(err => {
        if (err.providerError) {
          this.serverless.cli.log(err.providerError.message);
        }
      });
  }

  private removeSubscriptionFilter(funcName: string) {
    return this.awsProvider
      .request("CloudWatchLogs", "DeleteSubscriptionFilter", {
        filterName: "NewRelicLogStreaming",
        logGroupName: `/aws/lambda/${funcName}`
      })
      .catch(err => {
        if (err.providerError) {
          this.serverless.cli.log(err.providerError.message);
        }
      });
  }
}

module.exports = NewRelicLambdaLayerPlugin;<|MERGE_RESOLUTION|>--- conflicted
+++ resolved
@@ -27,33 +27,23 @@
     this.serverless = serverless;
     this.options = options;
     this.awsProvider = this.serverless.getProvider("aws") as any;
-<<<<<<< HEAD
     this.region = _.get(
       this.serverless.service,
       "provider.region",
       "us-east-1"
     );
-    this.hooks = {
-      "after:deploy:deploy": this.addLogSubscriptions.bind(this),
-      "after:deploy:function:packageFunction": this.cleanup.bind(this),
-      "after:package:createDeploymentArtifacts": this.cleanup.bind(this),
-      "before:deploy:deploy": this.checkIntegrationRole.bind(this),
-      "before:deploy:function:packageFunction": this.run.bind(this),
-      "before:package:createDeploymentArtifacts": this.run.bind(this),
-      "before:remove:remove": this.removeLogSubscriptions.bind(this)
-    };
-=======
+
     this.hooks = this.shouldSkipPlugin()
       ? {}
       : {
           "after:deploy:deploy": this.addLogSubscriptions.bind(this),
           "after:deploy:function:packageFunction": this.cleanup.bind(this),
           "after:package:createDeploymentArtifacts": this.cleanup.bind(this),
+          "before:deploy:deploy": this.checkIntegrationRole.bind(this),
           "before:deploy:function:packageFunction": this.run.bind(this),
           "before:package:createDeploymentArtifacts": this.run.bind(this),
           "before:remove:remove": this.removeLogSubscriptions.bind(this)
         };
->>>>>>> 6729eb06
   }
 
   get config() {
